--- conflicted
+++ resolved
@@ -74,13 +74,8 @@
 class IRModelBuilder:
     def __init__(self) -> None:
         super().__init__()
-<<<<<<< HEAD
         self._graph = GraphBuilder("NoName")
-        self._op_builder = OpBuilder(self)
-=======
-        self._tape = GraphBuilder("NoName")
         self._op_builder = self.opset("", None)
->>>>>>> eb7a131f
         self._module_stack : list[BuilderModule] = []
 
     def opset(self, domain: str = "", version: int | None = None) -> OpBuilder:
